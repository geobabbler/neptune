--- conflicted
+++ resolved
@@ -28,9 +28,7 @@
             </div>
         </div>
     <% }); %>
-<<<<<<< HEAD
     <pre>Powered by Neptune</pre>
-=======
 <!-- Default Statcounter code for GeoFeeds https://geofeeds.co -->
 <script type="text/javascript">
     var sc_project=13087567; 
@@ -44,6 +42,5 @@
     src="https://c.statcounter.com/13087567/0/3a2f1e85/1/" alt="Web Analytics"
     referrerPolicy="no-referrer-when-downgrade"></a></div></noscript>
     <!-- End of Statcounter Code -->
->>>>>>> d418f0b3
 </body>
 </html> 